--- conflicted
+++ resolved
@@ -240,12 +240,11 @@
 
 AX_PKG(PROJ4, [M], [-lproj], [projects.h])
 
-<<<<<<< HEAD
 dnl # Qt with AutoTroll.
-dnl AT_WITH_QT([+gui +sql +opengl], [], [], [], [HAVE_PKG_QT_INCLUDE="no:missing QT"])
+dnl AT_WITH_QT([+gui +sql +opengl], [], [], [HAVE_PKG_QT_INCLUDE="no:missing QT"], [])
 dnl
 dnl if test x"$HAVE_PKG_QT_INCLUDE" != x"no"; then
-dnl     AT_REQUIRE_QT_VERSION([4.0], [], [HAVE_PKG_QT_INCLUDE="no:wrong QT version"])
+dnl     AT_REQUIRE_QT_VERSION([4.0], [HAVE_PKG_QT_INCLUDE="no:wrong QT version"], [])
 dnl fi
 dnl
 dnl # We seed QT_INCLUDE's cppflags with the ones qmake figured out
@@ -253,34 +252,13 @@
 dnl AX_PKG(QT_INCLUDE, [], [], [QVector])
 dnl
 dnl AX_PKG_ONE_OF(QT,
-dnl     APPLE_QT, [AX_PKG_APPLE(QT, [QT_INCLUDE], [$QT_LIBS])],
+dnl     APPLE_QT, [AX_PKG_APPLE(QT, [GL QT_INCLUDE], [$QT_LIBS])],
 dnl     LINUX_QT,
-dnl      [AX_PKG(QT_LIBS,              [], [$QT_LIBS], [])
-dnl       AX_PKG(QT_OPENGL,  [GL QT_INCLUDE], [],         [QtOpenGL])
-dnl       AX_PKG(QT_GUI,     [QT_INCLUDE], [],         [QLabel])
-dnl       AX_PKG(QT_SQL,     [QT_INCLUDE], [],         [QtSql])
+dnl      [AX_PKG(QT_LIBS,                     [], [$QT_LIBS], [])
+dnl       AX_PKG(QT_OPENGL,  [GL QT_INCLUDE], [], [QtOpenGL])
+dnl       AX_PKG(QT_GUI,     [QT_INCLUDE],    [], [QLabel])
+dnl       AX_PKG(QT_SQL,     [QT_INCLUDE],    [], [QtSql])
 dnl       AX_GROUP_PKG(LINUX_QT, [QT_INCLUDE QT_GUI QT_OPENGL QT_SQL QT_LIBS])])
-=======
-# Qt with AutoTroll.
-AT_WITH_QT([+gui +sql +opengl], [], [], [HAVE_PKG_QT_INCLUDE="no:missing QT"], [])
-
-if test x"$HAVE_PKG_QT_INCLUDE" != x"no"; then
-    AT_REQUIRE_QT_VERSION([4.0], [HAVE_PKG_QT_INCLUDE="no:wrong QT version"], [])
-fi
-
-# We seed QT_INCLUDE's cppflags with the ones qmake figured out
-PKG_QT_INCLUDE_CPPFLAGS="$PKG_QT_INCLUDE_CPPFLAGS $QT_CPPFLAGS"
-AX_PKG(QT_INCLUDE, [], [], [QVector])
-
-AX_PKG_ONE_OF(QT,
-    APPLE_QT, [AX_PKG_APPLE(QT, [GL QT_INCLUDE], [$QT_LIBS])],
-    LINUX_QT,
-     [AX_PKG(QT_LIBS,                     [], [$QT_LIBS], [])
-      AX_PKG(QT_OPENGL,  [GL QT_INCLUDE], [], [QtOpenGL])
-      AX_PKG(QT_GUI,     [QT_INCLUDE],    [], [QLabel])
-      AX_PKG(QT_SQL,     [QT_INCLUDE],    [], [QtSql])
-      AX_GROUP_PKG(LINUX_QT, [QT_INCLUDE QT_GUI QT_OPENGL QT_SQL QT_LIBS])])
->>>>>>> 034f9969
 
 # These are here (instead of inside the PKG macro where they belong)
 # for backwards compatability with older versions of automake.
